import React from 'react'
import ReactDOM from 'react-dom/client'
import { HelmetProvider } from 'react-helmet-async'
import App from './App'
import ErrorBoundary from './components/ErrorBoundary'
import './index.css'
<<<<<<< HEAD

// Error boundary for the entire app
class ErrorBoundary extends React.Component<
  { children: React.ReactNode },
  { hasError: boolean; error?: Error }
> {
  constructor(props: { children: React.ReactNode }) {
    super(props)
    this.state = { hasError: false }
  }

  static getDerivedStateFromError(error: Error) {
    return { hasError: true, error }
  }

  componentDidCatch(error: Error, errorInfo: React.ErrorInfo) {
    console.error('Application Error:', error, errorInfo)
    
    // In production, you might want to send this to an error reporting service
    if (import.meta.env.PROD) {
      console.error('Production error:', error);
    }
  }

  render() {
    if (this.state.hasError) {
      return (
        <div className="min-h-screen flex items-center justify-center bg-gray-50">
          <div className="text-center max-w-md mx-auto p-6">
            <div className="text-6xl mb-4">⚠️</div>
            <h1 className="text-2xl font-bold text-gray-900 mb-4">
              Oops! Something went wrong
            </h1>
            <p className="text-gray-600 mb-6">
              We're sorry, but something unexpected happened. Please try refreshing the page.
            </p>
            <button
              onClick={() => window.location.reload()}
              className="bg-primary-600 hover:bg-primary-700 text-white px-6 py-3 rounded-lg font-semibold transition-colors duration-200"
            >
              Refresh Page
            </button>
            {import.meta.env.DEV && this.state.error && (
              <details className="mt-6 text-left">
                <summary className="cursor-pointer text-sm text-gray-500">
                  Technical Details (Development Mode)
                </summary>
                <pre className="mt-2 text-xs text-red-600 bg-red-50 p-4 rounded overflow-auto">
                  {this.state.error.stack}
                </pre>
              </details>
            )}
          </div>
        </div>
      )
    }

    return this.props.children
  }
}
=======
>>>>>>> f8c10f68

// Security: Disable right-click in production
if (import.meta.env.PROD) {
  document.addEventListener('contextmenu', (e) => e.preventDefault())
  
  // Disable F12, Ctrl+Shift+I, Ctrl+Shift+J, Ctrl+U
  document.addEventListener('keydown', (e) => {
    if (
      e.key === 'F12' ||
      (e.ctrlKey && e.shiftKey && e.key === 'I') ||
      (e.ctrlKey && e.shiftKey && e.key === 'J') ||
      (e.ctrlKey && e.key === 'U')
    ) {
      e.preventDefault()
    }
  })
}

// Initialize app
const rootElement = document.getElementById('root')
if (!rootElement) {
  throw new Error('Root element not found')
}

const root = ReactDOM.createRoot(rootElement)

root.render(
  <React.StrictMode>
    <HelmetProvider>
      <ErrorBoundary>
        <App />
      </ErrorBoundary>
    </HelmetProvider>
  </React.StrictMode>
)<|MERGE_RESOLUTION|>--- conflicted
+++ resolved
@@ -4,7 +4,7 @@
 import App from './App'
 import ErrorBoundary from './components/ErrorBoundary'
 import './index.css'
-<<<<<<< HEAD
+
 
 // Error boundary for the entire app
 class ErrorBoundary extends React.Component<
@@ -65,8 +65,7 @@
     return this.props.children
   }
 }
-=======
->>>>>>> f8c10f68
+
 
 // Security: Disable right-click in production
 if (import.meta.env.PROD) {
